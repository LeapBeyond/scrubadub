import sys
from typing import Dict, Type

if sys.version_info >= (3, 8):
    from typing import TypedDict  # pylint: disable=no-name-in-module
else:
    from typing_extensions import TypedDict

from .base import Detector
from .credential import CredentialDetector
<<<<<<< HEAD
from .email import EmailDetector
# from .name import NameDetector
=======
from .email import EmailDetector, NewEmailDetector
from .name import NameDetector
from .named_entity import NamedEntityDetector
>>>>>>> 4e43ce80
from .phone import PhoneDetector
from .postalcode import PostalCodeDetector
from .known import KnownFilthDetector
# from .skype import SkypeDetector
from .ssn import SSNDetector
from .twitter import TwitterDetector
from .url import UrlDetector

DetectorConfigurationItem = TypedDict(
    'DetectorConfigurationItem',
    {'detector': Type[Detector], 'autoload': bool}
)

detector_configuration = {
    # Detectors that are automatically loaded by scrubadub
    CredentialDetector.name: {'detector': CredentialDetector, 'autoload': True},
    EmailDetector.name: {'detector': EmailDetector, 'autoload': True},
    # NameDetector.name: {'detector': NameDetector, 'autoload': True},
    PhoneDetector.name: {'detector': PhoneDetector, 'autoload': True},
    PostalCodeDetector.name: {'detector': PostalCodeDetector, 'autoload': True},
    # SkypeDetector.name: {'detector': SkypeDetector, 'autoload': True},
    SSNDetector.name: {'detector': SSNDetector, 'autoload': True},
    TwitterDetector.name: {'detector': TwitterDetector, 'autoload': True},
    UrlDetector.name: {'detector': UrlDetector, 'autoload': True},
    # Detectors that are not automatically loaded by scrubadub
    KnownFilthDetector.name: {'detector': KnownFilthDetector, 'autoload': False},
}  # type: Dict[str, DetectorConfigurationItem]


def register_detector(detector: Type[Detector], autoload: bool = False):
    """Register a detector for use with the ``Scrubber`` class.

    This is used when you dont want to have to import a detector by default.
    It may be useful for certain detectors with large or unusal dependancies, which you may not always want to import.
    In this case you can use ``register_detector(NewDetector, autoload=True)`` after your detector definition so that
    if the file is imported it wil be automatically registered.
    This will mean that you don't need to import the ``NewDetector`` in this file and so it's dependencies won't need
    to be installed just to import this package.

    The argument ``autoload`` sets if a new ``Scrubber()`` instance should load this ``Detector`` by default.
    """
    detector_configuration[detector.name] = {
        'detector': detector,
        'autoload': autoload,
    }<|MERGE_RESOLUTION|>--- conflicted
+++ resolved
@@ -8,14 +8,9 @@
 
 from .base import Detector
 from .credential import CredentialDetector
-<<<<<<< HEAD
 from .email import EmailDetector
 # from .name import NameDetector
-=======
-from .email import EmailDetector, NewEmailDetector
-from .name import NameDetector
 from .named_entity import NamedEntityDetector
->>>>>>> 4e43ce80
 from .phone import PhoneDetector
 from .postalcode import PostalCodeDetector
 from .known import KnownFilthDetector
