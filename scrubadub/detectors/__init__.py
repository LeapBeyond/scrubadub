<<<<<<< HEAD
from .name import NameDetector
from .email import EmailDetector
from .url import UrlDetector
from .phone import PhoneDetector
from .credential import CredentialDetector
from .skype import SkypeDetector
from .ssn import SSNDetector


# convenience object for instantiating all of the detectors at once
types = {
    "name": NameDetector,
    "email": EmailDetector,
    "url": UrlDetector,
    "phone": PhoneDetector,
    "credential": CredentialDetector,
    "skype": SkypeDetector,
    "ssn": SSNDetector,
}
=======
import os

from ..import_magic import iter_subclasses, update_locals
from .base import Detector


def _is_abstract_detector(detector_cls):
    """Detectors must define a ``filth_cls`` class attribute"""
    return detector_cls.filth_cls is None


def iter_detector_clss():
    """Iterate over all of the detectors that are included in this sub-package.
    This is a convenience method for capturing all new Detectors that are added
    over time and it is used both by the unit tests and in the
    ``Scrubber.__init__`` method.
    """
    return iter_subclasses(
        os.path.dirname(os.path.abspath(__file__)),
        Detector,
        _is_abstract_detector,
    )


def iter_detectors():
    """Iterate over all instances of ``Detector`` subclasses.
    """
    for detector_cls in iter_detector_clss():
        yield detector_cls()


# import all of the detector classes into the local namespace to make it easy
# to do things like `import scrubadub.detectors.NameDetector`
update_locals(locals(), iter_detectors)
>>>>>>> 0db86384
<|MERGE_RESOLUTION|>--- conflicted
+++ resolved
@@ -1,24 +1,3 @@
-<<<<<<< HEAD
-from .name import NameDetector
-from .email import EmailDetector
-from .url import UrlDetector
-from .phone import PhoneDetector
-from .credential import CredentialDetector
-from .skype import SkypeDetector
-from .ssn import SSNDetector
-
-
-# convenience object for instantiating all of the detectors at once
-types = {
-    "name": NameDetector,
-    "email": EmailDetector,
-    "url": UrlDetector,
-    "phone": PhoneDetector,
-    "credential": CredentialDetector,
-    "skype": SkypeDetector,
-    "ssn": SSNDetector,
-}
-=======
 import os
 
 from ..import_magic import iter_subclasses, update_locals
@@ -52,5 +31,4 @@
 
 # import all of the detector classes into the local namespace to make it easy
 # to do things like `import scrubadub.detectors.NameDetector`
-update_locals(locals(), iter_detectors)
->>>>>>> 0db86384
+update_locals(locals(), iter_detectors)