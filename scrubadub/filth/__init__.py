--- conflicted
+++ resolved
@@ -1,9 +1,3 @@
-import os
-import re
-
-from ..import_magic import iter_subclasses, update_locals
-from .base import Filth, MergedFilth, RegexFilth
-<<<<<<< HEAD
 from .name import NameFilth
 from .email import EmailFilth
 from .url import UrlFilth
@@ -11,7 +5,6 @@
 from .credential import CredentialFilth
 from .skype import SkypeFilth
 from .ssn import SSNFilth
-=======
 
 
 def _is_abstract_filth(filth_cls):
@@ -42,5 +35,4 @@
 
 # import all of the detector classes into the local namespace to make it easy
 # to do things like `import scrubadub.detectors.NameDetector`
-update_locals(locals(), iter_filths)
->>>>>>> 0db86384
+update_locals(locals(), iter_filths)