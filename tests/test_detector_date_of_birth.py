--- conflicted
+++ resolved
@@ -102,7 +102,6 @@
             ]
         )
 
-<<<<<<< HEAD
     def test_init(self):
         from scrubadub.detectors.date_of_birth import DateOfBirthDetector
         with self.assertRaises(ValueError):
@@ -124,7 +123,7 @@
         filths = list(detector.iter_filth('my birthday is not may 14th 2020\nor may 15th 2020\nor +14-05-2020 23'))
 
         self.assertEqual(0, len(filths))
-=======
+
     def test_context(self):
         from scrubadub.detectors.date_of_birth import DateOfBirthDetector
         text = """
@@ -161,5 +160,4 @@
         detector = DateOfBirthDetector(context_words=['CONTEXTA2'], context_before=10, context_after=2)
         self.assertEqual(1, len(list(detector.iter_filth(text))))
         detector = DateOfBirthDetector(context_words=['CONTEXTA2'], context_before=3, context_after=0)
-        self.assertEqual(0, len(list(detector.iter_filth(text))))
->>>>>>> 3f2ce0e4
+        self.assertEqual(0, len(list(detector.iter_filth(text))))